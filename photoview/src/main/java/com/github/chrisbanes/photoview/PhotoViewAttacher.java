/*
 Copyright 2011, 2012 Chris Banes.
 <p>
 Licensed under the Apache License, Version 2.0 (the "License");
 you may not use this file except in compliance with the License.
 You may obtain a copy of the License at
 <p>
 http://www.apache.org/licenses/LICENSE-2.0
 <p>
 Unless required by applicable law or agreed to in writing, software
 distributed under the License is distributed on an "AS IS" BASIS,
 WITHOUT WARRANTIES OR CONDITIONS OF ANY KIND, either express or implied.
 See the License for the specific language governing permissions and
 limitations under the License.
 */
package com.github.chrisbanes.photoview;

import android.content.Context;
import android.graphics.Matrix;
import android.graphics.Matrix.ScaleToFit;
import android.graphics.RectF;
import android.graphics.drawable.Drawable;
import android.view.GestureDetector;
import android.view.MotionEvent;
import android.view.View;
import android.view.View.OnLongClickListener;
import android.view.ViewParent;
import android.view.animation.AccelerateDecelerateInterpolator;
import android.view.animation.Interpolator;
import android.widget.ImageView;
import android.widget.ImageView.ScaleType;
import android.widget.OverScroller;

/**
 * The component of {@link PhotoView} which does the work allowing for zooming, scaling, panning, etc.
 * It is made public in case you need to subclass something other than AppCompatImageView and still
 * gain the functionality that {@link PhotoView} offers
 */
public class PhotoViewAttacher implements View.OnTouchListener,
    View.OnLayoutChangeListener {

    private static float DEFAULT_MAX_SCALE = 3.0f;
    private static float DEFAULT_MID_SCALE = 1.75f;
    private static float DEFAULT_MIN_SCALE = 1.0f;
    private static int DEFAULT_ZOOM_DURATION = 200;

    private static final int HORIZONTAL_EDGE_NONE = -1;
    private static final int HORIZONTAL_EDGE_LEFT = 0;
    private static final int HORIZONTAL_EDGE_RIGHT = 1;
    private static final int HORIZONTAL_EDGE_BOTH = 2;
    private static final int VERTICAL_EDGE_NONE = -1;
    private static final int VERTICAL_EDGE_TOP = 0;
    private static final int VERTICAL_EDGE_BOTTOM = 1;
    private static final int VERTICAL_EDGE_BOTH = 2;
    private static int SINGLE_TOUCH = 1;

    private Interpolator mInterpolator = new AccelerateDecelerateInterpolator();
    private int mZoomDuration = DEFAULT_ZOOM_DURATION;
    private float mMinScale = DEFAULT_MIN_SCALE;
    private float mMidScale = DEFAULT_MID_SCALE;
    private float mMaxScale = DEFAULT_MAX_SCALE;

    private boolean mAllowParentInterceptOnEdge = true;
    private boolean mBlockParentIntercept = false;

    private ImageView mImageView;

    // Gesture Detectors
    private GestureDetector mGestureDetector;
    private CustomGestureDetector mScaleDragDetector;

    // These are set so we don't keep allocating them on the heap
    private final Matrix mBaseMatrix = new Matrix();
    private final Matrix mDrawMatrix = new Matrix();
    private final Matrix mSuppMatrix = new Matrix();
    private final RectF mDisplayRect = new RectF();
    private final float[] mMatrixValues = new float[9];

    // Listeners
    private OnMatrixChangedListener mMatrixChangeListener;
    private OnPhotoTapListener mPhotoTapListener;
    private OnOutsidePhotoTapListener mOutsidePhotoTapListener;
    private OnViewTapListener mViewTapListener;
    private View.OnClickListener mOnClickListener;
    private OnLongClickListener mLongClickListener;
    private OnScaleChangedListener mScaleChangeListener;
    private OnSingleFlingListener mSingleFlingListener;
    private OnViewDragListener mOnViewDragListener;

    private FlingRunnable mCurrentFlingRunnable;
    private int mHorizontalScrollEdge = HORIZONTAL_EDGE_BOTH;
    private int mVerticalScrollEdge = VERTICAL_EDGE_BOTH;
    private float mBaseRotation;

    private boolean mZoomEnabled = true;
    private ScaleType mScaleType = ScaleType.FIT_CENTER;

    private OnGestureListener onGestureListener = new OnGestureListener() {
        @Override
        public void onDrag(float dx, float dy) {
            if (mScaleDragDetector.isScaling()) {
                return; // Do not drag if we are already scaling
            }
            if (mOnViewDragListener != null) {
                mOnViewDragListener.onDrag(dx, dy);
            }
            mSuppMatrix.postTranslate(dx, dy);
            checkAndDisplayMatrix();

            /*
             * Here we decide whether to let the ImageView's parent to start taking
             * over the touch event.
             *
             * First we check whether this function is enabled. We never want the
             * parent to take over if we're scaling. We then check the edge we're
             * on, and the direction of the scroll (i.e. if we're pulling against
             * the edge, aka 'overscrolling', let the parent take over).
             */
            ViewParent parent = mImageView.getParent();
            if (mAllowParentInterceptOnEdge && !mScaleDragDetector.isScaling() && !mBlockParentIntercept) {
<<<<<<< HEAD
                if (mHorizontalScrollEdge == HORIZONTAL_EDGE_BOTH
                        || (mHorizontalScrollEdge == HORIZONTAL_EDGE_LEFT && dx >= 1f)
                        || (mHorizontalScrollEdge == HORIZONTAL_EDGE_RIGHT && dx <= -1f)
                        || (mVerticalScrollEdge == VERTICAL_EDGE_TOP && dy >= 1f)
                        || (mVerticalScrollEdge == VERTICAL_EDGE_BOTTOM && dy <= -1f)) {
=======
                if (mScrollEdge == EDGE_BOTH
                    || (mScrollEdge == EDGE_LEFT && dx >= 1f)
                    || (mScrollEdge == EDGE_RIGHT && dx <= -1f)) {
>>>>>>> 56fbd307
                    if (parent != null) {
                        parent.requestDisallowInterceptTouchEvent(false);
                    }
                }
            } else {
                if (parent != null) {
                    parent.requestDisallowInterceptTouchEvent(true);
                }
            }
        }

        @Override
        public void onFling(float startX, float startY, float velocityX, float velocityY) {
            mCurrentFlingRunnable = new FlingRunnable(mImageView.getContext());
            mCurrentFlingRunnable.fling(getImageViewWidth(mImageView),
                getImageViewHeight(mImageView), (int) velocityX, (int) velocityY);
            mImageView.post(mCurrentFlingRunnable);
        }

        @Override
        public void onScale(float scaleFactor, float focusX, float focusY) {
            if (getScale() < mMaxScale || scaleFactor < 1f) {
                if (mScaleChangeListener != null) {
                    mScaleChangeListener.onScaleChange(scaleFactor, focusX, focusY);
                }
                mSuppMatrix.postScale(scaleFactor, scaleFactor, focusX, focusY);
                checkAndDisplayMatrix();
            }
        }
    };

    public PhotoViewAttacher(ImageView imageView) {
        mImageView = imageView;
        imageView.setOnTouchListener(this);
        imageView.addOnLayoutChangeListener(this);
        if (imageView.isInEditMode()) {
            return;
        }
        mBaseRotation = 0.0f;
        // Create Gesture Detectors...
        mScaleDragDetector = new CustomGestureDetector(imageView.getContext(), onGestureListener);
        mGestureDetector = new GestureDetector(imageView.getContext(), new GestureDetector.SimpleOnGestureListener() {

            // forward long click listener
            @Override
            public void onLongPress(MotionEvent e) {
                if (mLongClickListener != null) {
                    mLongClickListener.onLongClick(mImageView);
                }
            }

            @Override
            public boolean onFling(MotionEvent e1, MotionEvent e2,
                float velocityX, float velocityY) {
                if (mSingleFlingListener != null) {
                    if (getScale() > DEFAULT_MIN_SCALE) {
                        return false;
                    }
                    if (e1.getPointerCount() > SINGLE_TOUCH
                        || e2.getPointerCount() > SINGLE_TOUCH) {
                        return false;
                    }
                    return mSingleFlingListener.onFling(e1, e2, velocityX, velocityY);
                }
                return false;
            }
        });
        mGestureDetector.setOnDoubleTapListener(new GestureDetector.OnDoubleTapListener() {
            @Override
            public boolean onSingleTapConfirmed(MotionEvent e) {
                if (mOnClickListener != null) {
                    mOnClickListener.onClick(mImageView);
                }
                final RectF displayRect = getDisplayRect();
                final float x = e.getX(), y = e.getY();
                if (mViewTapListener != null) {
                    mViewTapListener.onViewTap(mImageView, x, y);
                }
                if (displayRect != null) {
                    // Check to see if the user tapped on the photo
                    if (displayRect.contains(x, y)) {
                        float xResult = (x - displayRect.left)
                            / displayRect.width();
                        float yResult = (y - displayRect.top)
                            / displayRect.height();
                        if (mPhotoTapListener != null) {
                            mPhotoTapListener.onPhotoTap(mImageView, xResult, yResult);
                        }
                        return true;
                    } else {
                        if (mOutsidePhotoTapListener != null) {
                            mOutsidePhotoTapListener.onOutsidePhotoTap(mImageView);
                        }
                    }
                }
                return false;
            }

            @Override
            public boolean onDoubleTap(MotionEvent ev) {
                try {
                    float scale = getScale();
                    float x = ev.getX();
                    float y = ev.getY();
                    if (scale < getMediumScale()) {
                        setScale(getMediumScale(), x, y, true);
                    } else if (scale >= getMediumScale() && scale < getMaximumScale()) {
                        setScale(getMaximumScale(), x, y, true);
                    } else {
                        setScale(getMinimumScale(), x, y, true);
                    }
                } catch (ArrayIndexOutOfBoundsException e) {
                    // Can sometimes happen when getX() and getY() is called
                }
                return true;
            }

            @Override
            public boolean onDoubleTapEvent(MotionEvent e) {
                // Wait for the confirmed onDoubleTap() instead
                return false;
            }
        });
    }

    public void setOnDoubleTapListener(GestureDetector.OnDoubleTapListener newOnDoubleTapListener) {
        this.mGestureDetector.setOnDoubleTapListener(newOnDoubleTapListener);
    }

    public void setOnScaleChangeListener(OnScaleChangedListener onScaleChangeListener) {
        this.mScaleChangeListener = onScaleChangeListener;
    }

    public void setOnSingleFlingListener(OnSingleFlingListener onSingleFlingListener) {
        this.mSingleFlingListener = onSingleFlingListener;
    }

    @Deprecated
    public boolean isZoomEnabled() {
        return mZoomEnabled;
    }

    public RectF getDisplayRect() {
        checkMatrixBounds();
        return getDisplayRect(getDrawMatrix());
    }

    public boolean setDisplayMatrix(Matrix finalMatrix) {
        if (finalMatrix == null) {
            throw new IllegalArgumentException("Matrix cannot be null");
        }
        if (mImageView.getDrawable() == null) {
            return false;
        }
        mSuppMatrix.set(finalMatrix);
        checkAndDisplayMatrix();
        return true;
    }

    public void setBaseRotation(final float degrees) {
        mBaseRotation = degrees % 360;
        update();
        setRotationBy(mBaseRotation);
        checkAndDisplayMatrix();
    }

    public void setRotationTo(float degrees) {
        mSuppMatrix.setRotate(degrees % 360);
        checkAndDisplayMatrix();
    }

    public void setRotationBy(float degrees) {
        mSuppMatrix.postRotate(degrees % 360);
        checkAndDisplayMatrix();
    }

    public float getMinimumScale() {
        return mMinScale;
    }

    public float getMediumScale() {
        return mMidScale;
    }

    public float getMaximumScale() {
        return mMaxScale;
    }

    public float getScale() {
        return (float) Math.sqrt((float) Math.pow(getValue(mSuppMatrix, Matrix.MSCALE_X), 2) + (float) Math.pow
            (getValue(mSuppMatrix, Matrix.MSKEW_Y), 2));
    }

    public ScaleType getScaleType() {
        return mScaleType;
    }

    @Override
    public void onLayoutChange(View v, int left, int top, int right, int bottom, int oldLeft, int oldTop, int
        oldRight, int oldBottom) {
        // Update our base matrix, as the bounds have changed
        if (left != oldLeft || top != oldTop || right != oldRight || bottom != oldBottom) {
            updateBaseMatrix(mImageView.getDrawable());
        }
    }

    @Override
    public boolean onTouch(View v, MotionEvent ev) {
        boolean handled = false;
        if (mZoomEnabled && Util.hasDrawable((ImageView) v)) {
            switch (ev.getAction()) {
                case MotionEvent.ACTION_DOWN:
                    ViewParent parent = v.getParent();
                    // First, disable the Parent from intercepting the touch
                    // event
                    if (parent != null) {
                        parent.requestDisallowInterceptTouchEvent(true);
                    }
                    // If we're flinging, and the user presses down, cancel
                    // fling
                    cancelFling();
                    break;
                case MotionEvent.ACTION_CANCEL:
                case MotionEvent.ACTION_UP:
                    // If the user has zoomed less than min scale, zoom back
                    // to min scale
                    if (getScale() < mMinScale) {
                        RectF rect = getDisplayRect();
                        if (rect != null) {
                            v.post(new AnimatedZoomRunnable(getScale(), mMinScale,
                                rect.centerX(), rect.centerY()));
                            handled = true;
                        }
                    } else if (getScale() > mMaxScale) {
                        RectF rect = getDisplayRect();
                        if (rect != null) {
                            v.post(new AnimatedZoomRunnable(getScale(), mMaxScale,
                                rect.centerX(), rect.centerY()));
                            handled = true;
                        }
                    }
                    break;
            }
            // Try the Scale/Drag detector
            if (mScaleDragDetector != null) {
                boolean wasScaling = mScaleDragDetector.isScaling();
                boolean wasDragging = mScaleDragDetector.isDragging();
                handled = mScaleDragDetector.onTouchEvent(ev);
                boolean didntScale = !wasScaling && !mScaleDragDetector.isScaling();
                boolean didntDrag = !wasDragging && !mScaleDragDetector.isDragging();
                mBlockParentIntercept = didntScale && didntDrag;
            }
            // Check to see if the user double tapped
            if (mGestureDetector != null && mGestureDetector.onTouchEvent(ev)) {
                handled = true;
            }

        }
        return handled;
    }

    public void setAllowParentInterceptOnEdge(boolean allow) {
        mAllowParentInterceptOnEdge = allow;
    }

    public void setMinimumScale(float minimumScale) {
        Util.checkZoomLevels(minimumScale, mMidScale, mMaxScale);
        mMinScale = minimumScale;
    }

    public void setMediumScale(float mediumScale) {
        Util.checkZoomLevels(mMinScale, mediumScale, mMaxScale);
        mMidScale = mediumScale;
    }

    public void setMaximumScale(float maximumScale) {
        Util.checkZoomLevels(mMinScale, mMidScale, maximumScale);
        mMaxScale = maximumScale;
    }

    public void setScaleLevels(float minimumScale, float mediumScale, float maximumScale) {
        Util.checkZoomLevels(minimumScale, mediumScale, maximumScale);
        mMinScale = minimumScale;
        mMidScale = mediumScale;
        mMaxScale = maximumScale;
    }

    public void setOnLongClickListener(OnLongClickListener listener) {
        mLongClickListener = listener;
    }

    public void setOnClickListener(View.OnClickListener listener) {
        mOnClickListener = listener;
    }

    public void setOnMatrixChangeListener(OnMatrixChangedListener listener) {
        mMatrixChangeListener = listener;
    }

    public void setOnPhotoTapListener(OnPhotoTapListener listener) {
        mPhotoTapListener = listener;
    }

    public void setOnOutsidePhotoTapListener(OnOutsidePhotoTapListener mOutsidePhotoTapListener) {
        this.mOutsidePhotoTapListener = mOutsidePhotoTapListener;
    }

    public void setOnViewTapListener(OnViewTapListener listener) {
        mViewTapListener = listener;
    }

    public void setOnViewDragListener(OnViewDragListener listener) {
        mOnViewDragListener = listener;
    }

    public void setScale(float scale) {
        setScale(scale, false);
    }

    public void setScale(float scale, boolean animate) {
        setScale(scale,
            (mImageView.getRight()) / 2,
            (mImageView.getBottom()) / 2,
            animate);
    }

    public void setScale(float scale, float focalX, float focalY,
        boolean animate) {
        // Check to see if the scale is within bounds
        if (scale < mMinScale || scale > mMaxScale) {
            throw new IllegalArgumentException("Scale must be within the range of minScale and maxScale");
        }
        if (animate) {
            mImageView.post(new AnimatedZoomRunnable(getScale(), scale,
                focalX, focalY));
        } else {
            mSuppMatrix.setScale(scale, scale, focalX, focalY);
            checkAndDisplayMatrix();
        }
    }

    /**
     * Set the zoom interpolator
     *
     * @param interpolator the zoom interpolator
     */
    public void setZoomInterpolator(Interpolator interpolator) {
        mInterpolator = interpolator;
    }

    public void setScaleType(ScaleType scaleType) {
        if (Util.isSupportedScaleType(scaleType) && scaleType != mScaleType) {
            mScaleType = scaleType;
            update();
        }
    }

    public boolean isZoomable() {
        return mZoomEnabled;
    }

    public void setZoomable(boolean zoomable) {
        mZoomEnabled = zoomable;
        update();
    }

    public void update() {
        if (mZoomEnabled) {
            // Update the base matrix using the current drawable
            updateBaseMatrix(mImageView.getDrawable());
        } else {
            // Reset the Matrix...
            resetMatrix();
        }
    }

    /**
     * Get the display matrix
     *
     * @param matrix target matrix to copy to
     */
    public void getDisplayMatrix(Matrix matrix) {
        matrix.set(getDrawMatrix());
    }

    /**
     * Get the current support matrix
     */
    public void getSuppMatrix(Matrix matrix) {
        matrix.set(mSuppMatrix);
    }

    private Matrix getDrawMatrix() {
        mDrawMatrix.set(mBaseMatrix);
        mDrawMatrix.postConcat(mSuppMatrix);
        return mDrawMatrix;
    }

    public Matrix getImageMatrix() {
        return mDrawMatrix;
    }

    public void setZoomTransitionDuration(int milliseconds) {
        this.mZoomDuration = milliseconds;
    }

    /**
     * Helper method that 'unpacks' a Matrix and returns the required value
     *
     * @param matrix     Matrix to unpack
     * @param whichValue Which value from Matrix.M* to return
     * @return returned value
     */
    private float getValue(Matrix matrix, int whichValue) {
        matrix.getValues(mMatrixValues);
        return mMatrixValues[whichValue];
    }

    /**
     * Resets the Matrix back to FIT_CENTER, and then displays its contents
     */
    private void resetMatrix() {
        mSuppMatrix.reset();
        setRotationBy(mBaseRotation);
        setImageViewMatrix(getDrawMatrix());
        checkMatrixBounds();
    }

    private void setImageViewMatrix(Matrix matrix) {
        mImageView.setImageMatrix(matrix);
        // Call MatrixChangedListener if needed
        if (mMatrixChangeListener != null) {
            RectF displayRect = getDisplayRect(matrix);
            if (displayRect != null) {
                mMatrixChangeListener.onMatrixChanged(displayRect);
            }
        }
    }

    /**
     * Helper method that simply checks the Matrix, and then displays the result
     */
    private void checkAndDisplayMatrix() {
        if (checkMatrixBounds()) {
            setImageViewMatrix(getDrawMatrix());
        }
    }

    /**
     * Helper method that maps the supplied Matrix to the current Drawable
     *
     * @param matrix - Matrix to map Drawable against
     * @return RectF - Displayed Rectangle
     */
    private RectF getDisplayRect(Matrix matrix) {
        Drawable d = mImageView.getDrawable();
        if (d != null) {
            mDisplayRect.set(0, 0, d.getIntrinsicWidth(),
                d.getIntrinsicHeight());
            matrix.mapRect(mDisplayRect);
            return mDisplayRect;
        }
        return null;
    }

    /**
     * Calculate Matrix for FIT_CENTER
     *
     * @param drawable - Drawable being displayed
     */
    private void updateBaseMatrix(Drawable drawable) {
        if (drawable == null) {
            return;
        }
        final float viewWidth = getImageViewWidth(mImageView);
        final float viewHeight = getImageViewHeight(mImageView);
        final int drawableWidth = drawable.getIntrinsicWidth();
        final int drawableHeight = drawable.getIntrinsicHeight();
        mBaseMatrix.reset();
        final float widthScale = viewWidth / drawableWidth;
        final float heightScale = viewHeight / drawableHeight;
        if (mScaleType == ScaleType.CENTER) {
            mBaseMatrix.postTranslate((viewWidth - drawableWidth) / 2F,
                (viewHeight - drawableHeight) / 2F);

        } else if (mScaleType == ScaleType.CENTER_CROP) {
            float scale = Math.max(widthScale, heightScale);
            mBaseMatrix.postScale(scale, scale);
            mBaseMatrix.postTranslate((viewWidth - drawableWidth * scale) / 2F,
                (viewHeight - drawableHeight * scale) / 2F);

        } else if (mScaleType == ScaleType.CENTER_INSIDE) {
            float scale = Math.min(1.0f, Math.min(widthScale, heightScale));
            mBaseMatrix.postScale(scale, scale);
            mBaseMatrix.postTranslate((viewWidth - drawableWidth * scale) / 2F,
                (viewHeight - drawableHeight * scale) / 2F);

        } else {
            RectF mTempSrc = new RectF(0, 0, drawableWidth, drawableHeight);
            RectF mTempDst = new RectF(0, 0, viewWidth, viewHeight);
            if ((int) mBaseRotation % 180 != 0) {
                mTempSrc = new RectF(0, 0, drawableHeight, drawableWidth);
            }
            switch (mScaleType) {
                case FIT_CENTER:
                    mBaseMatrix.setRectToRect(mTempSrc, mTempDst, ScaleToFit.CENTER);
                    break;
                case FIT_START:
                    mBaseMatrix.setRectToRect(mTempSrc, mTempDst, ScaleToFit.START);
                    break;
                case FIT_END:
                    mBaseMatrix.setRectToRect(mTempSrc, mTempDst, ScaleToFit.END);
                    break;
                case FIT_XY:
                    mBaseMatrix.setRectToRect(mTempSrc, mTempDst, ScaleToFit.FILL);
                    break;
                default:
                    break;
            }
        }
        resetMatrix();
    }

    private boolean checkMatrixBounds() {
        final RectF rect = getDisplayRect(getDrawMatrix());
        if (rect == null) {
            return false;
        }
        final float height = rect.height(), width = rect.width();
        float deltaX = 0, deltaY = 0;
        final int viewHeight = getImageViewHeight(mImageView);
        if (height <= viewHeight) {
            switch (mScaleType) {
                case FIT_START:
                    deltaY = -rect.top;
                    break;
                case FIT_END:
                    deltaY = viewHeight - height - rect.top;
                    break;
                default:
                    deltaY = (viewHeight - height) / 2 - rect.top;
                    break;
            }
            mVerticalScrollEdge = VERTICAL_EDGE_BOTH;
        } else if (rect.top > 0) {
            mVerticalScrollEdge = VERTICAL_EDGE_TOP;
            deltaY = -rect.top;
        } else if (rect.bottom < viewHeight) {
            mVerticalScrollEdge = VERTICAL_EDGE_BOTTOM;
            deltaY = viewHeight - rect.bottom;
        } else {
            mVerticalScrollEdge = VERTICAL_EDGE_NONE;
        }
        final int viewWidth = getImageViewWidth(mImageView);
        if (width <= viewWidth) {
            switch (mScaleType) {
                case FIT_START:
                    deltaX = -rect.left;
                    break;
                case FIT_END:
                    deltaX = viewWidth - width - rect.left;
                    break;
                default:
                    deltaX = (viewWidth - width) / 2 - rect.left;
                    break;
            }
            mHorizontalScrollEdge = HORIZONTAL_EDGE_BOTH;
        } else if (rect.left > 0) {
            mHorizontalScrollEdge = HORIZONTAL_EDGE_LEFT;
            deltaX = -rect.left;
        } else if (rect.right < viewWidth) {
            deltaX = viewWidth - rect.right;
            mHorizontalScrollEdge = HORIZONTAL_EDGE_RIGHT;
        } else {
            mHorizontalScrollEdge = HORIZONTAL_EDGE_NONE;
        }
        // Finally actually translate the matrix
        mSuppMatrix.postTranslate(deltaX, deltaY);
        return true;
    }

    private int getImageViewWidth(ImageView imageView) {
        return imageView.getWidth() - imageView.getPaddingLeft() - imageView.getPaddingRight();
    }

    private int getImageViewHeight(ImageView imageView) {
        return imageView.getHeight() - imageView.getPaddingTop() - imageView.getPaddingBottom();
    }

    private void cancelFling() {
        if (mCurrentFlingRunnable != null) {
            mCurrentFlingRunnable.cancelFling();
            mCurrentFlingRunnable = null;
        }
    }

    private class AnimatedZoomRunnable implements Runnable {

        private final float mFocalX, mFocalY;
        private final long mStartTime;
        private final float mZoomStart, mZoomEnd;

        public AnimatedZoomRunnable(final float currentZoom, final float targetZoom,
            final float focalX, final float focalY) {
            mFocalX = focalX;
            mFocalY = focalY;
            mStartTime = System.currentTimeMillis();
            mZoomStart = currentZoom;
            mZoomEnd = targetZoom;
        }

        @Override
        public void run() {
            float t = interpolate();
            float scale = mZoomStart + t * (mZoomEnd - mZoomStart);
            float deltaScale = scale / getScale();
            onGestureListener.onScale(deltaScale, mFocalX, mFocalY);
            // We haven't hit our target scale yet, so post ourselves again
            if (t < 1f) {
                Compat.postOnAnimation(mImageView, this);
            }
        }

        private float interpolate() {
            float t = 1f * (System.currentTimeMillis() - mStartTime) / mZoomDuration;
            t = Math.min(1f, t);
            t = mInterpolator.getInterpolation(t);
            return t;
        }
    }

    private class FlingRunnable implements Runnable {

        private final OverScroller mScroller;
        private int mCurrentX, mCurrentY;

        public FlingRunnable(Context context) {
            mScroller = new OverScroller(context);
        }

        public void cancelFling() {
            mScroller.forceFinished(true);
        }

        public void fling(int viewWidth, int viewHeight, int velocityX,
            int velocityY) {
            final RectF rect = getDisplayRect();
            if (rect == null) {
                return;
            }
            final int startX = Math.round(-rect.left);
            final int minX, maxX, minY, maxY;
            if (viewWidth < rect.width()) {
                minX = 0;
                maxX = Math.round(rect.width() - viewWidth);
            } else {
                minX = maxX = startX;
            }
            final int startY = Math.round(-rect.top);
            if (viewHeight < rect.height()) {
                minY = 0;
                maxY = Math.round(rect.height() - viewHeight);
            } else {
                minY = maxY = startY;
            }
            mCurrentX = startX;
            mCurrentY = startY;
            // If we actually can move, fling the scroller
            if (startX != maxX || startY != maxY) {
                mScroller.fling(startX, startY, velocityX, velocityY, minX,
                    maxX, minY, maxY, 0, 0);
            }
        }

        @Override
        public void run() {
            if (mScroller.isFinished()) {
                return; // remaining post that should not be handled
            }
            if (mScroller.computeScrollOffset()) {
                final int newX = mScroller.getCurrX();
                final int newY = mScroller.getCurrY();
                mSuppMatrix.postTranslate(mCurrentX - newX, mCurrentY - newY);
                checkAndDisplayMatrix();
                mCurrentX = newX;
                mCurrentY = newY;
                // Post On animation
                Compat.postOnAnimation(mImageView, this);
            }
        }
    }
}<|MERGE_RESOLUTION|>--- conflicted
+++ resolved
@@ -118,17 +118,11 @@
              */
             ViewParent parent = mImageView.getParent();
             if (mAllowParentInterceptOnEdge && !mScaleDragDetector.isScaling() && !mBlockParentIntercept) {
-<<<<<<< HEAD
                 if (mHorizontalScrollEdge == HORIZONTAL_EDGE_BOTH
                         || (mHorizontalScrollEdge == HORIZONTAL_EDGE_LEFT && dx >= 1f)
                         || (mHorizontalScrollEdge == HORIZONTAL_EDGE_RIGHT && dx <= -1f)
                         || (mVerticalScrollEdge == VERTICAL_EDGE_TOP && dy >= 1f)
                         || (mVerticalScrollEdge == VERTICAL_EDGE_BOTTOM && dy <= -1f)) {
-=======
-                if (mScrollEdge == EDGE_BOTH
-                    || (mScrollEdge == EDGE_LEFT && dx >= 1f)
-                    || (mScrollEdge == EDGE_RIGHT && dx <= -1f)) {
->>>>>>> 56fbd307
                     if (parent != null) {
                         parent.requestDisallowInterceptTouchEvent(false);
                     }
